--- conflicted
+++ resolved
@@ -67,11 +67,7 @@
 
         /// <summary>
         /// A highlighting type that indicates additional components.
-<<<<<<< HEAD
         /// </summary> 
-=======
-        /// </summary>
->>>>>>> 024440cf
         public const string ExtraHighlightingType = "extra";
 
         /// <summary>
@@ -82,11 +78,7 @@
         /// <summary>
         /// A markup node type that identifies an inline source code quote node.
         /// </summary>
-<<<<<<< HEAD
-        public const string SourceQuoteNode = "source-quote";
-=======
         public const string SourceQuoteNodeType = "source-quote";
->>>>>>> 024440cf
 
         /// <summary>
         /// A markup node type that identifies a node that represents diagnostics
